--- conflicted
+++ resolved
@@ -502,11 +502,8 @@
                                 httpOnly: true,
                                 secure: process.env.NODE_ENV === "production",
                                 path: "/",
-<<<<<<< HEAD
                                 maxAge: 24 * 60 * 60 * 1000,
-=======
-                                maxAge: 1 * 60 * 60 * 1000, // 1 hour
->>>>>>> 3c9cdb8d
+
                             });
                             res.cookie("refreshtoken", tokens.refreshToken, {
                                 httpOnly: true,
