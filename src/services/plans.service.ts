--- conflicted
+++ resolved
@@ -24,24 +24,14 @@
             case PlanType.INTERACTION: return InteractionModel;
             default: throw new Error(`Invalid plan type: ${planType}`);
         }
-<<<<<<< HEAD
-    }
-
-    async validatePlan(planType: PlanType, data: any, isPartial: boolean = false) {
-=======
-      }
+    }
 
       async validatePlan(planType: PlanType, data: any, isPartial: boolean = false) {
->>>>>>> f9b2b1eb
         if (isPartial) {
             return PlanValidator.validatePartialPlan(planType, data);
         }
         return PlanValidator.validatePlan(planType, data);
-<<<<<<< HEAD
-    }
-=======
-      }
->>>>>>> f9b2b1eb
+    }
 
 
     async createPlan(planType: PlanType, planData: any) {
@@ -1084,5 +1074,4 @@
     
 }
 
-
 export default new PlanService();